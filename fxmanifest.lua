--- conflicted
+++ resolved
@@ -5,11 +5,7 @@
 author 'Tabarra'
 description 'Remotely Manage & Monitor your GTA5 FiveM Server'
 repository 'https://github.com/tabarra/txAdmin'
-<<<<<<< HEAD
-version '4.14.2'
-=======
 version '4.15.0-dev'
->>>>>>> 0a4a9c64
 ui_label 'txAdmin'
 
 rdr3_warning 'I acknowledge that this is a prerelease build of RedM, and I am aware my resources *will* become incompatible once RedM ships.'
