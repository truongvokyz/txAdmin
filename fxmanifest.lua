-- Modifying or rewriting this resource for local use only is strongly discouraged.
-- Feel free to open an issue or pull request in our GitHub.
-- Official discord server: https://discord.gg/AFAAXzq

author 'Tabarra'
description 'Remotely Manage & Monitor your GTA5 FiveM Server'
repository 'https://github.com/tabarra/txAdmin'
<<<<<<< HEAD
version '4.18.0-rc2'
=======
version '4.18.0'
>>>>>>> b7cf8ec1
ui_label 'txAdmin'

rdr3_warning 'I acknowledge that this is a prerelease build of RedM, and I am aware my resources *will* become incompatible once RedM ships.'
fx_version 'cerulean'
games { 'gta5', 'rdr3' }

-- NOTE: All server_scripts will be executed both on monitor and server mode 
-- NOTE: Due to global package constraints, js scripts will be loaded from main.js
-- NOTE: Due to people drag-n-dropping their artifacts, we can't do globbing
shared_scripts {
    'resource/menu/shared.lua'
}

server_scripts {
    'entrypoint.js',
    'resource/sv_main.lua', --must run first
    'resource/sv_admins.lua',
    'resource/sv_logger.lua',
    'resource/sv_resources.lua',
    'resource/sv_playerlist.lua',
    'resource/menu/server/sv_webpipe.lua',
    'resource/menu/server/sv_base.lua',
    'resource/menu/server/sv_functions.lua',
    'resource/menu/server/sv_main_page.lua',
    'resource/menu/server/sv_freeze_player.lua',
    'resource/menu/server/sv_trollactions.lua',
    'resource/menu/server/sv_player_modal.lua',
    'resource/menu/server/sv_spectate.lua',
    'resource/menu/server/sv_player_mode.lua'
}

client_scripts {
    'resource/cl_main.lua',
    'resource/cl_logger.lua',
    'resource/cl_playerlist.lua',
    'resource/menu/client/cl_webpipe.lua',
    'resource/menu/client/cl_base.lua',
    'resource/menu/client/cl_functions.lua',
    'resource/menu/client/cl_main_page.lua',
    'resource/menu/client/cl_misc.lua',
    'resource/menu/client/cl_player_ids.lua',
    'resource/menu/client/cl_player_mode.lua',
    'resource/menu/client/cl_spectate.lua',
    'resource/menu/client/cl_trollactions.lua',
    'resource/menu/client/cl_freeze.lua',
    'resource/menu/vendor/freecam/utils.lua',
    'resource/menu/vendor/freecam/config.lua',
    'resource/menu/vendor/freecam/main.lua',
    'resource/menu/vendor/freecam/camera.lua',
}

ui_page 'nui/index.html'

files {
    'nui/**/*',

    -- WebPipe optimization:
    'web/public/css/coreui.min.css',
    'web/public/css/jquery-confirm.min.css',
    'web/public/css/txAdmin.css',
    'web/public/css/dark.css',
    'web/public/js/coreui.bundle.min.js',
    'web/public/js/bootstrap-notify.min.js',
    'web/public/js/jquery-confirm.min.js',
    'web/public/js/txadmin/base.js',
    'web/public/js/txadmin/main.js',
    'web/public/js/txadmin/players.js',
}<|MERGE_RESOLUTION|>--- conflicted
+++ resolved
@@ -5,11 +5,7 @@
 author 'Tabarra'
 description 'Remotely Manage & Monitor your GTA5 FiveM Server'
 repository 'https://github.com/tabarra/txAdmin'
-<<<<<<< HEAD
-version '4.18.0-rc2'
-=======
 version '4.18.0'
->>>>>>> b7cf8ec1
 ui_label 'txAdmin'
 
 rdr3_warning 'I acknowledge that this is a prerelease build of RedM, and I am aware my resources *will* become incompatible once RedM ships.'
