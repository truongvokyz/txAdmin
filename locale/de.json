--- conflicted
+++ resolved
@@ -29,43 +29,23 @@
     },
     "whitelist_messages": {
         "admin_only": {
-<<<<<<< HEAD
-            "mode_title": "Dieser Server ist im <strong>Wartungsmodus</strong>",
-            "insufficient_ids": "Du hast keine <code>discord</code>oder <code>FiveM</code> identifier, mindestens eins von beiden ist erforderlich, um zu überprüfen, ob du ein txAdmin-Administrator bist.",
-            "deny_message": "Deine identifier sind keinem txAdmin Administrator zugewiesen."
-        },
-        "guild_member": {
-            "mode_title": "Dieser Server ist im <strong>Discord Member Whitelist</strong> Modus.",
-            "insufficient_ids": "Du hast keine <code>discord</code> identifier, welche aber erforderlich sind, um zu überprüfen, ob du auf dem Discord-Server bist. Please open the Discord Desktop app and try again (the Web app won't work).",
-            "deny_title": "Du musst auf unserem Discord-Server sein, um dich mit dem Server zu verbinden",
-            "deny_message": "Bitte trete unserem Discord %{guildname} bei, dann versuche es erneut."
-        },
-        "guild_roles": {
-            "mode_title": "Dieser Server ist im <strong>Discord Rollen Whitelist</strong> Modus.",
-            "insufficient_ids": "Du hast keine <code>discord</code> identifier, welche aber erforderlich sind. Please open the Discord Desktop app and try again (the Web app won't work).",
-            "deny_notmember_title": "Du musst auf unserem Discord-Server sein, um dich mit dem Server zu verbinden",
-            "deny_notmember_message": "Bitte trete unserem Discord %{guildname} bei und hole dir die erforderlichen Rolle(n) und versuche es erneut",
-            "deny_noroles_title": "Du hast nicht die erforderlichen Rolle(n), um den Server zu betreten.",
-            "deny_noroles_message": "Um diesem Server beizutreten, benötigst du mindestens eine der Whitelist Rolle(n). Discord: %{guildname}."
-=======
             "mode_title": "Dieser Server befindet sich derzeit im <strong>Wartungsmodus</strong>",
-            "insufficient_ids": "Du hast keinen <code>Discord</code>oder <code>FiveM</code> Identifier. Mindestens einer von beiden ist erforderlich, um dich als registrierten txAdmin-Administrator zu erkennen.",
+            "insufficient_ids": "Du hast keinen <code>discord</code>oder <code>FiveM</code> Identifier. Mindestens einer von beiden ist erforderlich, um dich als registrierten txAdmin-Administrator zu erkennen.",
             "deny_message": "Deine Identifier sind keinem txAdmin-Administrator zugewiesen. Der Zugang wurde verweigert."
         },
         "guild_member": {
             "mode_title": "Dieser Server befindet sich im <strong>Discord-Whitelist</strong> Modus.",
-            "insufficient_ids": "Es konnte kein <code>Discord</code> Identifier bei dir gefunden werden. Bitte starte Discord neu und versuche es dann erneut.",
+            "insufficient_ids": "Es konnte kein <code>discord</code> Identifier bei dir gefunden werden. Please open the Discord Desktop app and try again (the Web app won't work).",
             "deny_title": "Du musst auf unserem Discord-Server sein, um dich verbinden zu können.",
             "deny_message": "Bitte trete unserem Discord %{guildname} bei und versuche es erneut."
         },
         "guild_roles": {
             "mode_title": "Dieser Server befindet sich im <strong>Discord-Rollen-Whitelist</strong> Modus.",
-            "insufficient_ids": "Es konnte kein <code>Discord</code> Identifier bei dir gefunden werden. Bitte starte Discord neu und versuche es dann erneut.",
+            "insufficient_ids": "Es konnte kein <code>discord</code> Identifier bei dir gefunden werden. Please open the Discord Desktop app and try again (the Web app won't work).",
             "deny_notmember_title": "Du musst auf unserem Discord-Server sein und die nötige Rolle haben, um dich verbinden zu können.",
             "deny_notmember_message": "Bitte trete unserem Discord %{guildname} bei und hole dir die erforderliche(n) Rolle(n). Versuche dich anschließend erneut zu verbinden.",
             "deny_noroles_title": "Du hast nicht die erforderliche(n) Rolle(n), um dich verbinden zu können.",
             "deny_noroles_message": "Um dich verbinden zu können, benötigst du mindestens eine der dafür erforderlichen Rollen. Discord: %{guildname}."
->>>>>>> 010bc86d
         },
         "approved_license": {
             "mode_title": "Dieser Server ist im <strong>Whitelist</strong> Modus.",
